--- conflicted
+++ resolved
@@ -22,17 +22,10 @@
 import scala.reflect.ClassTag
 
 private[streaming]
-<<<<<<< HEAD
-class TransformedDStream[T: ClassTag, U: ClassTag] (
-    parent: DStream[T],
-    transformFunc: (RDD[T], Time) => RDD[U]
-  ) extends DStream[U](parent.ssc) {
-=======
-class TransformedDStream[U: ClassManifest] (
+class TransformedDStream[U: ClassTag] (
     parents: Seq[DStream[_]],
     transformFunc: (Seq[RDD[_]], Time) => RDD[U]
   ) extends DStream[U](parents.head.ssc) {
->>>>>>> 3d4ad84b
 
   require(parents.length > 0, "List of DStreams to transform is empty")
   require(parents.map(_.ssc).distinct.size == 1, "Some of the DStreams have different contexts")
